<<<<<<< HEAD
# ClimateEconomics


## Description
ClimateEconomics is the Python package to evaluate the effect of energy way of production on climate change and macro-economy.

## Prerequisite
In order to satisfy dependencies, following prerequisites need to be satisfied:
* deployment of gems package and its requirements (see requirements.txt of gems package)
* deployment of energy\_models package and its requirements (see requirements.txt of energy\_models package)
* deployment of sos\_trade\_core\_package and its requirements (see requirements.txt of sos\_trade\_core\_package package)
* libraries in requirements.txt

The following command can be used to install the package listed in requirements.txt
$$pip install -r requirements.txt --trusted-host pypi.org --trusted-host files.pythonhosted.org$$


## Overview

For a quick start with modeling in `witness-core`, see
[How to Model a Study](documentation/how_to_model_a_study.md).

This package contains the following disciplines:
* agiculture, to determine the area taken by food to feed humanity
* resources (coal, gas, oil, uranium), to evaluate to quantity left and the extraction price of resources.
* carboncycle, to take into account the natural cycle of carbon
* carbonemissions, to evaluate the quantity of CO2 emitted
* damagemodel, to evaluate the impact of environmental damage on the economy
* macroeconomics, the evaluate different indicator of the global economy
* policymodel, to evaluate the price of the CO2 taxes
* population, to evaluate the global population
* tempchange, to evaluate the change of temperature
* utility, to evaluate the utility

For more information, please look at the documentation associated.

Models are in **core** folder. Disciplines and associated documentations are in **sos\_wrapping folder**.
To create a documentation associated to a discipline, create a **documentation** folder in **sos\_wrapping/discipline_folder** and name the documentation file as the discipline file, disc\_file\_name.markdown.
Processes(couple several disciplines) and usecases(process with specific inputs) are in sos\_processes folder. 
To run a usecase, run usecase.py file as Python run.

Associated tests are in tests folder.
l0 tests are unitary tests. They are used for stand alone disciplines and models.
l1 tests are used to test gradient computation of disciplines and usecases.
l2 tests are used to test gradient computation of process.
To run a test, run test.py file as Python unit-test.
To run all test, use the command *nose2* .

documentation folder gives details about the optimisation problem formulation.

## Contributing

## Communicating with the SoSTrades team

## Looking at the future

### Regionalisation

At the moment, results given by Witness process and the different models are global results which are an average over the world.
In order to have more accuracy, we want to add regionalisation aspect. The first step is to propose a regionalisation continent by continent.

## License
The witness-core source code is distributed under the Apache License Version 2.0.
A copy of it can be found in the LICENSE file.

The witness-core product depends on other software which have various licenses.
=======
# ClimateEconomics


## Description
ClimateEconomics is the Python package to evaluate the effect of energy way of production on climate change and macro-economy.

## Prerequisite
In order to satisfy dependencies, following prerequisites need to be satisfied:
* deployment of gems package and its requirements (see requirements.txt of gems package)
* deployment of energy\_models package and its requirements (see requirements.txt of energy\_models package)
* deployment of sos\_trade\_core\_package and its requirements (see requirements.txt of sos\_trade\_core\_package package)
* libraries in requirements.txt

The following command can be used to install the package listed in requirements.txt
$$pip install -r requirements.txt --trusted-host pypi.org --trusted-host files.pythonhosted.org$$


## Overview

This package contains the following disciplines:
* agiculture, to determine the area taken by food to feed humanity
* resources (coal, gas, oil, uranium), to evaluate to quantity left and the extraction price of resources.
* carboncycle, to take into account the natural cycle of carbon
* carbonemissions, to evaluate the quantity of CO2 emitted
* damagemodel, to evaluate the impact of environmental damage on the economy
* macroeconomics, the evaluate different indicator of the global economy
* policymodel, to evaluate the price of the CO2 taxes
* population, to evaluate the global population
* tempchange, to evaluate the change of temperature
* utility, to evaluate the utility

For more information, please look at the documentation associated.

Models are in **core** folder. Disciplines and associated documentations are in **sos\_wrapping folder**.
To create a documentation associated to a discipline, create a **documentation** folder in **sos\_wrapping/discipline_folder** and name the documentation file as the discipline file, disc\_file\_name.markdown.
Processes(couple several disciplines) and usecases(process with specific inputs) are in sos\_processes folder. 
To run a usecase, run usecase.py file as Python run.

Associated tests are in tests folder.
l0 tests are unitary tests. They are used for stand alone disciplines and models.
l1 tests are used to test gradient computation of disciplines and usecases.
l2 tests are used to test gradient computation of process.
To run a test, run test.py file as Python unit-test.
To run all test, use the command *nose2* .

documentation folder gives details about the optimisation problem formulation.

## Contributing

## Communicating with the SoSTrades team

## Looking at the future

### Regionalisation

At the moment, results given by Witness process and the different models are global results which are an average over the world.
In order to have more accuracy, we want to add regionalisation aspect. The first step is to propose a regionalisation continent by continent.

## License 
The witness-core source code is distributed under the Apache License Version 2.0.
A copy of it can be found in the LICENSE file.

The witness-core product depends on other software which have various licenses.
>>>>>>> fb7c7e2e
The list of dependencies with their licenses is given in the CREDITS.rst file.<|MERGE_RESOLUTION|>--- conflicted
+++ resolved
@@ -1,71 +1,3 @@
-<<<<<<< HEAD
-# ClimateEconomics
-
-
-## Description
-ClimateEconomics is the Python package to evaluate the effect of energy way of production on climate change and macro-economy.
-
-## Prerequisite
-In order to satisfy dependencies, following prerequisites need to be satisfied:
-* deployment of gems package and its requirements (see requirements.txt of gems package)
-* deployment of energy\_models package and its requirements (see requirements.txt of energy\_models package)
-* deployment of sos\_trade\_core\_package and its requirements (see requirements.txt of sos\_trade\_core\_package package)
-* libraries in requirements.txt
-
-The following command can be used to install the package listed in requirements.txt
-$$pip install -r requirements.txt --trusted-host pypi.org --trusted-host files.pythonhosted.org$$
-
-
-## Overview
-
-For a quick start with modeling in `witness-core`, see
-[How to Model a Study](documentation/how_to_model_a_study.md).
-
-This package contains the following disciplines:
-* agiculture, to determine the area taken by food to feed humanity
-* resources (coal, gas, oil, uranium), to evaluate to quantity left and the extraction price of resources.
-* carboncycle, to take into account the natural cycle of carbon
-* carbonemissions, to evaluate the quantity of CO2 emitted
-* damagemodel, to evaluate the impact of environmental damage on the economy
-* macroeconomics, the evaluate different indicator of the global economy
-* policymodel, to evaluate the price of the CO2 taxes
-* population, to evaluate the global population
-* tempchange, to evaluate the change of temperature
-* utility, to evaluate the utility
-
-For more information, please look at the documentation associated.
-
-Models are in **core** folder. Disciplines and associated documentations are in **sos\_wrapping folder**.
-To create a documentation associated to a discipline, create a **documentation** folder in **sos\_wrapping/discipline_folder** and name the documentation file as the discipline file, disc\_file\_name.markdown.
-Processes(couple several disciplines) and usecases(process with specific inputs) are in sos\_processes folder. 
-To run a usecase, run usecase.py file as Python run.
-
-Associated tests are in tests folder.
-l0 tests are unitary tests. They are used for stand alone disciplines and models.
-l1 tests are used to test gradient computation of disciplines and usecases.
-l2 tests are used to test gradient computation of process.
-To run a test, run test.py file as Python unit-test.
-To run all test, use the command *nose2* .
-
-documentation folder gives details about the optimisation problem formulation.
-
-## Contributing
-
-## Communicating with the SoSTrades team
-
-## Looking at the future
-
-### Regionalisation
-
-At the moment, results given by Witness process and the different models are global results which are an average over the world.
-In order to have more accuracy, we want to add regionalisation aspect. The first step is to propose a regionalisation continent by continent.
-
-## License
-The witness-core source code is distributed under the Apache License Version 2.0.
-A copy of it can be found in the LICENSE file.
-
-The witness-core product depends on other software which have various licenses.
-=======
 # ClimateEconomics
 
 
@@ -129,5 +61,4 @@
 A copy of it can be found in the LICENSE file.
 
 The witness-core product depends on other software which have various licenses.
->>>>>>> fb7c7e2e
 The list of dependencies with their licenses is given in the CREDITS.rst file.
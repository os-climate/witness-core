--- conflicted
+++ resolved
@@ -43,11 +43,7 @@
 
 class Study(ClimateEconomicsStudyManager):
     TIPPING_POINT = 'Tipping point'
-<<<<<<< HEAD
-    TIPPING_POINT_LIST = [6, 4, 3.5, 3]
-=======
     TIPPING_POINT_LIST = [6, 4.5, 3.5]
->>>>>>> 9909a6e4
     SEP = ' '
     UNIT = 'deg C'
     # scenarios name
@@ -57,17 +53,9 @@
     USECASE4_TP_REF = uc_ms_mda.USECASE4 + ', ' + TIPPING_POINT + SEP + str(TIPPING_POINT_LIST[0]).replace('.', '_') + UNIT
     USECASE4_TP1 = uc_ms_mda.USECASE4 + ', ' + TIPPING_POINT + SEP + str(TIPPING_POINT_LIST[1]).replace('.', '_') + UNIT
     USECASE4_TP2 = uc_ms_mda.USECASE4 + ', ' + TIPPING_POINT + SEP + str(TIPPING_POINT_LIST[2]).replace('.', '_') + UNIT
-<<<<<<< HEAD
-    USECASE4_TP3 = uc_ms_mda.USECASE4 + ', ' + TIPPING_POINT + SEP + str(TIPPING_POINT_LIST[3]).replace('.', '_') + UNIT
     USECASE7_TP_REF = uc_ms_mda.USECASE7 + ', ' + TIPPING_POINT + SEP + str(TIPPING_POINT_LIST[0]).replace('.', '_') + UNIT
     USECASE7_TP1 = uc_ms_mda.USECASE7 + ', ' + TIPPING_POINT + SEP + str(TIPPING_POINT_LIST[1]).replace('.', '_') + UNIT
     USECASE7_TP2 = uc_ms_mda.USECASE7 + ', ' + TIPPING_POINT + SEP + str(TIPPING_POINT_LIST[2]).replace('.', '_') + UNIT
-    USECASE7_TP3 = uc_ms_mda.USECASE7 + ', ' + TIPPING_POINT + SEP + str(TIPPING_POINT_LIST[3]).replace('.', '_') + UNIT
-=======
-    USECASE7_TP_REF = uc_ms_mda.USECASE7 + ', ' + TIPPING_POINT + SEP + str(TIPPING_POINT_LIST[0]).replace('.', '_') + UNIT
-    USECASE7_TP1 = uc_ms_mda.USECASE7 + ', ' + TIPPING_POINT + SEP + str(TIPPING_POINT_LIST[1]).replace('.', '_') + UNIT
-    USECASE7_TP2 = uc_ms_mda.USECASE7 + ', ' + TIPPING_POINT + SEP + str(TIPPING_POINT_LIST[2]).replace('.', '_') + UNIT
->>>>>>> 9909a6e4
 
     def __init__(self, bspline=False, run_usecase=False, execution_engine=None):
         super().__init__(__file__, run_usecase=run_usecase, execution_engine=execution_engine)
@@ -87,11 +75,9 @@
             self.USECASE4_TP_REF: usecase4,
             self.USECASE4_TP1: usecase4,
             self.USECASE4_TP2: usecase4,
-            self.USECASE4_TP3: usecase4,
             self.USECASE7_TP_REF: usecase7,
             self.USECASE7_TP1: usecase7,
             self.USECASE7_TP2: usecase7,
-            self.USECASE7_TP3: usecase7,
         }
 
         # can select a reduced list of scenarios to compute
@@ -126,15 +112,8 @@
         values_dict.update({
             f'{self.study_name}.{self.scatter_scenario}.{self.USECASE4_TP1}.{tipping_point_variable}': self.TIPPING_POINT_LIST[1],
             f'{self.study_name}.{self.scatter_scenario}.{self.USECASE4_TP2}.{tipping_point_variable}': self.TIPPING_POINT_LIST[2],
-<<<<<<< HEAD
-            f'{self.study_name}.{self.scatter_scenario}.{self.USECASE4_TP3}.{tipping_point_variable}': self.TIPPING_POINT_LIST[3],
             f'{self.study_name}.{self.scatter_scenario}.{self.USECASE7_TP1}.{tipping_point_variable}': self.TIPPING_POINT_LIST[1],
             f'{self.study_name}.{self.scatter_scenario}.{self.USECASE7_TP2}.{tipping_point_variable}': self.TIPPING_POINT_LIST[2],
-            f'{self.study_name}.{self.scatter_scenario}.{self.USECASE7_TP3}.{tipping_point_variable}': self.TIPPING_POINT_LIST[3],
-=======
-            f'{self.study_name}.{self.scatter_scenario}.{self.USECASE7_TP1}.{tipping_point_variable}': self.TIPPING_POINT_LIST[1],
-            f'{self.study_name}.{self.scatter_scenario}.{self.USECASE7_TP2}.{tipping_point_variable}': self.TIPPING_POINT_LIST[2],
->>>>>>> 9909a6e4
             })
         # Inputs were optimized manually through the sostrades GUI and saved in csv files  => recover inputs
         invest_gdp_uc4_tp1 = pd.read_csv(join(dirname(__file__), pardir, 'witness_coarse_dev_story_telling',
@@ -148,10 +127,8 @@
         values_dict.update({
         f'{self.study_name}.{self.scatter_scenario}.{self.USECASE4_TP1}.{INVEST_DISC_NAME}.{GlossaryEnergy.EnergyInvestPercentageGDPName}': invest_gdp_uc4_tp1,
         f'{self.study_name}.{self.scatter_scenario}.{self.USECASE4_TP2}.{INVEST_DISC_NAME}.{GlossaryEnergy.EnergyInvestPercentageGDPName}': invest_gdp_uc4_tp2,
-        f'{self.study_name}.{self.scatter_scenario}.{self.USECASE4_TP3}.{INVEST_DISC_NAME}.{GlossaryEnergy.EnergyInvestPercentageGDPName}': invest_gdp_uc4_tp2,
         f'{self.study_name}.{self.scatter_scenario}.{self.USECASE7_TP1}.{INVEST_DISC_NAME}.{GlossaryEnergy.EnergyInvestPercentageGDPName}': invest_gdp_uc7_tp1,
         f'{self.study_name}.{self.scatter_scenario}.{self.USECASE7_TP2}.{INVEST_DISC_NAME}.{GlossaryEnergy.EnergyInvestPercentageGDPName}': invest_gdp_uc7_tp2,
-        f'{self.study_name}.{self.scatter_scenario}.{self.USECASE7_TP3}.{INVEST_DISC_NAME}.{GlossaryEnergy.EnergyInvestPercentageGDPName}': invest_gdp_uc7_tp2,
         })
 
         return values_dict

## Services economic sector model

The services sector represents one of the identified main economic sectors. In this model we compute the evolution of the economic activity for this sector (capital, production) taking in input investment, energy and workforce available for this sector. 

### Main Inputs 
- Damage data ($damage\_df$): Dataframe with damage fraction to be applied to output 
-  Sector workforce ($workforce_df$): Dataframe with workforce in the sector per year in million of people
- Sector energy quantity ($energy\_production$): Dataframe with Total Final Consumption of energy per year in Pwh for the sector
- Sector investment ($sector\_investment$): Dataframe with investment in sector per year in 1e12\$
- Damage to productivity ($damage\_to\_productivity$): If True: apply damage to productivity. if False: Apply damage only to production. 
<<<<<<< HEAD
- Section list($section\_list$): List of Sub_sectors for the sector.
- GDP percentage per Section ($Gdp\_percentage\_per\_section\_df$): Dataframe with the percentage of all sub_sectors (for all sectors). 
=======
- Section list($section\_list$): List of sub_sectors for the sector.
- GDP percentage per section ($gdp\_percentage\_per\_section\_df$): Dataframe with the percentage of GDP for all sub_sectors (in all sectors).
>>>>>>> 3a4d5da3
### Outputs 
- Capital detailed df ($capital\_detail\_df$): Dataframe with all variables relative to capital calculation (energy efficiency, E max, usable capital and capital) per year
- Capital ($capital\_df$): Dataframe with coupling model outputs from previous dataframe. It contains capital and usable capital in 1e12 \$ per year
- Production dataframe ($production\_df$): Dataframe with sector output per year in 1e12\$
- Productivity df ($productivity\_df$): Dataframe with productivity and productivity growth rate (in case of no climate damage) per year. 
- Section GDP ($section\_gdp$): Dataframe with the GDP per sub-sector for the sector.                
### Time Step 
The time step $t$ in each equation represents the period we are looking at. In the inputs we initialize the data with 2020 information. 

### Global output
#### Usable capital 
Global output is calculated from a production function. Here, it is a different one from DICE model[^1] (Nordhaus, 2017) because we want to include energy as a key element in the production process. One way to do so is by directly including energy production as production factor in the production function. We chose a different option as we wanted to take this aspect into account but not to under consider the importance of labor and capital in the production process. It is the combination of capital and energy that generates the most production. Capital without energy is almost useless. It is mandatory to feed the capital with energy for it to be able to produce output such as having fuel for trucks to transport goods, or electricity for robots in factories.   
For this reason the notion of usable capital ($Ku$) has been introduced that depends on the capital ($K$) and the net energy output ($En$). 
Moreover, the capital is not able to absorb more energy that it is built for,  thus the notion of maximum usable energy of capital ($E\_max\_k$) is also introduced. 
$$Ku=K \cdot \frac{En}{E\_max\_k}$$
with $Kne$ non energy capital stock in trillions dollars (see capital section for more explaination) and $En$ the net energy supply in TWh.   
The maximum usable energy of capital ($E\_max\_k$) energy evolves with technology evolution as well as the productivity of the capital ($P$):
 $$E\_max\_k = \frac{K}{capital\_utilisation\_ratio \cdot P}$$
 with $capital\_utilisation\_ratio$ the capital utilisation rate and P the productivity of the capital represented by a logistic function: 
 $$P = min\_value+ \frac{L}{1+e^{-k(year-xo)}}$$
 with L is $energy\_eff\_max$ in the inputs, $min\_value$ is $energy\_eff\_cst$, $xo$ is $energy\_eff\_xzero$, and $k$ $energy\_eff\_k$.  

#### Gross Output 
From the definition of the usable capital ($Ku)$ a standard constant elasticity of substitution (CES) function from classical economy is used to compute the GDP ($Y$): 
$$Y = A \cdot (\alpha \cdot Ku^{\gamma} + (1-\alpha) \cdot L^\gamma)^{\frac{1}{\gamma}}$$
$A$ the Total Factor Productivity (TFP), $L$ the labor force in million of people $\alpha \in (0,1)$ the share parameter reflecting the capital intensity in production, $\gamma$ the substitution parameter. $\gamma = \frac{\sigma-1}{\sigma}$ where $\sigma$ is the elasticity of substitution between capital and labor.

#### Net output 
Net output $Q$ is the output net of climate damage:
$$Q_t = (1- \Omega_t )Y_t$$
with $\Omega$ is the damage fraction of output explained in the documentation of the damage model.  

### Net output per sub-sector
The list of sub-sectors ($section\_list$) and the percentage of the GDP they each represent ($gdp\_percentage\_per\_section\_df$) are used to compute the net output of each sub-sector ($section\_gdp$) out of the net output of the sector.

### Productivity
The Total factor productivity (TFP) measures the efficiency of the inputs in the production process. The initial values of the productivity and productivity growth rate are obtained during the fitting of the production function. For the TFP we have 2 options: 
* The standard DICE ($damage\,to\,productivity$ = $False$) where $A_t$ evolves according to:
$$A_t = \frac{A_{t-1}}{1-A_{gt-1}}$$ with $A_g$ the productivity growth rate.
The initial level $A_0$ can ben changed in the inputs ($productivity\_start$),
$$A_{gt}=A_{g0} \cdot exp(-\Delta_a \cdot (t-1))$$
and $\Delta_a$ is the percentage growth rate of $A_g$.
* The “Damage to productivity growth” one ($damage\,to\,productivity$ = $True$) comes from Moyer et al. (2014) [^4]. It applies a fraction of damage $f$ ($frac\_damage\_prod$) to the productivity instead of all damage being applied to output:
$$A^*_t=(1-f\Omega_t) \cdot \frac{A^*_{t-1}}{1-A_{gt-1}}$$ with $A_0 =A^*_0$.  
and then damage to output $\Omega_{yt}$ becomes: 
$$\Omega_{yt} = 1- \frac{1- \Omega_t}{1-f\Omega_t}$$
such that the output net of climate damage is 
$$Q^*_t = (1-\Omega_{yt}) \cdot Y_t \cdot (Ku_t, L_t)$$

### Capital
The capital equation is: 
$$K_t = I_t + (1- \delta )K_{t-1}$$
with $I_t$ the investment in trillions dollars, and $\delta$ the depreciation rate. Each period the capital stock increases with new investment and decreases with depreciation of past period capital.  

### Notes on the fitting of the production function
To obtain the value of the production function parameters we fitted our calculated production to historical data from IMF[^5] of GDP PPP (Purchasing Power Parity) in current US dollars that we calibrated to be in constant 2020 US dollars using the GDP deflator. We also used data from the IMF[^6] for the capital stock value, for population we took data from the World Bank databank[^7] and lastly for energy we used Total Final Consumption from International Energy Agency[^10].

### Other inputs 
-  Year start, year end and time step 
- Parameters for production function: output_alpha,  output_gamma
- parameters for productivity function: productivity_start, productivity_gr_start, decline_rate_tfp
- Usable capital parameters: capital_utilisation_ratio, $energy\_eff\_k$, $energy\_eff\_cst$, $energy\_eff\_xzero$, $energy\_eff\_max$
- Capital depreciation rate 
-  Productivity damage fraction: Fraction of damage applied to productivity
-  Initial output growth rate

## References

[^4]: Moyer, E. J., Woolley, M. D., Matteson, N. J., Glotter, M. J., & Weisbach, D. A. (2014). Climate impacts on economic growth as drivers of uncertainty in the social cost of carbon. The Journal of Legal Studies, 43(2), 401-425.

[^1]: Nordhaus, W. D. (2017). Revisiting the social cost of carbon. Proceedings of the National Academy of Sciences, 114(7), 1518-1523.

[^5]: International Monetary Fund. (2020). World Economic Outlook Database. Available at: https://www.imf.org/en/Publications/WEO/weo-database/2020/October

[^6]: International Monetary Fund. (2019)  Investment and Capital Stock Dataset.

[^7]: World Bank.[ World data bank: https://databank.worldbank.org/reports.aspx?source=2&series=NY.GDP.MKTP.KD&country=](https://data.worldbank.org/)


[^10]: IEA 2022; World total final consumption by source, https://www.iea.org/reports/key-world-energy-statistics-2020/final-consumption, License: CC BY 4.0.<|MERGE_RESOLUTION|>--- conflicted
+++ resolved
@@ -7,14 +7,10 @@
 -  Sector workforce ($workforce_df$): Dataframe with workforce in the sector per year in million of people
 - Sector energy quantity ($energy\_production$): Dataframe with Total Final Consumption of energy per year in Pwh for the sector
 - Sector investment ($sector\_investment$): Dataframe with investment in sector per year in 1e12\$
-- Damage to productivity ($damage\_to\_productivity$): If True: apply damage to productivity. if False: Apply damage only to production. 
-<<<<<<< HEAD
+- Damage to productivity ($damage\_to\_productivity$): If True: apply damage to productivity. if False: Apply damage only to production.
 - Section list($section\_list$): List of Sub_sectors for the sector.
 - GDP percentage per Section ($Gdp\_percentage\_per\_section\_df$): Dataframe with the percentage of all sub_sectors (for all sectors). 
-=======
-- Section list($section\_list$): List of sub_sectors for the sector.
-- GDP percentage per section ($gdp\_percentage\_per\_section\_df$): Dataframe with the percentage of GDP for all sub_sectors (in all sectors).
->>>>>>> 3a4d5da3
+
 ### Outputs 
 - Capital detailed df ($capital\_detail\_df$): Dataframe with all variables relative to capital calculation (energy efficiency, E max, usable capital and capital) per year
 - Capital ($capital\_df$): Dataframe with coupling model outputs from previous dataframe. It contains capital and usable capital in 1e12 \$ per year
@@ -48,7 +44,7 @@
 with $\Omega$ is the damage fraction of output explained in the documentation of the damage model.  
 
 ### Net output per sub-sector
-The list of sub-sectors ($section\_list$) and the percentage of the GDP they each represent ($gdp\_percentage\_per\_section\_df$) are used to compute the net output of each sub-sector ($section\_gdp$) out of the net output of the sector.
+The list of sub-sectors ($section\_list$) ($gdp\_percentage\_per\_section\_df$) are used to compute the net output of each sub-sector ($section\_gdp$) out of the net output of the sector.
 
 ### Productivity
 The Total factor productivity (TFP) measures the efficiency of the inputs in the production process. The initial values of the productivity and productivity growth rate are obtained during the fitting of the production function. For the TFP we have 2 options: 

'''
Copyright 2023 Capgemini

Licensed under the Apache License, Version 2.0 (the "License");
you may not use this file except in compliance with the License.
You may obtain a copy of the License at

    http://www.apache.org/licenses/LICENSE-2.0

Unless required by applicable law or agreed to in writing, software
distributed under the License is distributed on an "AS IS" BASIS,
WITHOUT WARRANTIES OR CONDITIONS OF ANY KIND, either express or implied.
See the License for the specific language governing permissions and
limitations under the License.
'''
from copy import deepcopy, copy

from climateeconomics.database import DatabaseWitnessCore


def get_ref_var_name(var_name: str) -> str:
    return f"{var_name}_ref"


def get_ref_variable(var_name: str, unit: str, default_value=None) -> dict:
    """returns a description for a variable"""
    variable_description = {
        "var_name": var_name,
        "description": f"Normalisation reference for {var_name}",
        "namespace": "ns_ref",
        "type": "float",
        "unit": unit,
    }
    if default_value is not None:
        variable_description.update({"default": default_value})

    return variable_description


class GlossaryCore:
    """Glossary gathering variables used in witness core"""

    # Trillion $ / T$   /   10^12
    # Giga$      / G$   /   10^9
    # Million$   / M$   /   10^6
    # Megatons : 1e6 tons
    # Gigatons : 1e9 tons = 1e3 Megatons
    # PWh = 1e3 TWh
    # 1 TWh  = 1e9 kWh

    Years = "years"
    YearStart = "year_start"
    YearStartDefault = 2020
    YearEnd = "year_end"
    YearEndDefault = 2100
    YearEndVar = {
        "type": "int",
        "default": YearEndDefault,
        "unit": "year",
        "visibility": "Shared",
        "namespace": "ns_public",
        "range": [2000, 2300],
    }
    TimeStep = "time_step"
    # todo in the futur: merge these 3 invest values
    InvestValue = "invest"
    InvestLevelValue = "invest_level"
    InvestmentsValue = "investment"
    CCUS = "CCUS"
    CheckRangeBeforeRunBoolName = "check_range_before_run_bool_name"
    SectorGdpPart = "Part of the GDP per sector [T$]"
    ChartSectorGDPPercentage = "Part of the GDP per sector [%]"
    SectionGdpPart = "Part of the GDP per section [T$]"
    ChartSectionGDPPercentage = "Part of the GDP per section [%]"
<<<<<<< HEAD
    SectionEmissionPart = "Part of the total emission per section [GtCO2eq]"
    SectionEnergyEmissionPart = "Part of the energy emission per section [GtCO2eq]"
    SectionNonEnergyEmissionPart = "Part of the non energy emission per section [GtCO2eq]"
    SectionEnergyConsumptionPart = "Part of the energy consumption per section [PWh]"

=======
    ChartGDPPerGroup = "GDP per group [T$]"
    ChartPercentagePerGroup = "Percentage per group [%]"
>>>>>>> 489e4c0f
    ConstraintLowerBoundUsableCapital = "Lower bound usable capital constraint"
    EnergyWasted = "energy wasted [TWh]"
    EnergyWastedObjective = "energy_wasted_objective"
    ConsumptionObjective = "consumption_objective"

    ShareNonEnergyInvestmentsValue = "share_non_energy_investment"
    CO2EmissionsGtValue = "co2_emissions_Gt"
    CO2TaxesValue = "CO2_taxes"
    DamageFractionDfValue = "damage_fraction_df"
    EconomicsDfValue = "economics_df"
    SectorGdpDfValue = "sector_gdp_df"
    SectionGdpDfValue = "section_gdp_df"
    SectionEmissionDfValue = "section_emission_df"
    SectionEnergyEmissionDfValue = "section_energy_emission_df"
    SectionNonEnergyEmissionDfValue = "section_non_energy_emission_df"
    SectionEnergyConsumptionDfValue = "section_energy_consumption_df"
    SectionGdpDictValue = "detailed_section_gdp"
    SectionGdpPercentageDfValue = "section_gdp_percentage_df"
    SectionEnergyConsumptionPercentageDfValue = 'section_energy_consumption_percentage_df'
    SectionNonEnergyEmissionGdpDfValue = 'section_non_energy_emission_gdp_df'
    PopulationDfValue = "population_df"
    TemperatureDfValue = "temperature_df"
    UtilityDfValue = "utility_df"
    EnergyInvestmentsValue = "energy_investment"
    EnergyInvestmentsWoTaxValue = "energy_investment_wo_tax"
    EnergyInvestmentsWoRenewableValue = "energy_investment_wo_renewable"
    NonEnergyInvestmentsValue = "non_energy_investment"
    EnergyInvestmentsFromTaxValue = "energy_investment_from_tax"  # T$
    WelfareObjective = "welfare_objective"
    NormalizedWelfare = "Normalized welfare"
    NegativeWelfareObjective = "negative_welfare_objective"
    LastYearDiscountedUtilityObjective = "last_year_discounted_utility_objective"
    energy_list = "energy_list"
    techno_list = "technologies_list"
    ccs_list = "ccs_list"
    UsableCapitalObjectiveName = "usable_capital_objective"
    UsableCapitalObjectiveRefName = "usable_capital_objective_ref"
    invest_mix = "invest_mix"
    SectorServices = "Services"
    SectorAgriculture = "Agriculture"
    SectorIndustry = "Industry"
    SectorEnergy = "energy"
    TotalGDPGroupDFName = "total_gdp_per_group_df"
    PercentageGDPGroupDFName = "percentage_gdp_group_df"
    GDPCountryDFName = "gdp_per_country_df"

    ConsumptionObjectiveRefValue = get_ref_var_name(ConsumptionObjective)
    ConsumptionObjectiveRef = get_ref_variable(
        var_name=ConsumptionObjectiveRefValue, unit="T$", default_value=250
    )

    # Diet
    Fish = "fish"
    OtherFood = "other"
    FishDailyCal = "fish_calories_per_day"
    OtherDailyCal = "other_calories_per_day"

    TechnoCapitalValue = "techno_capital"
    TechnoConsumptionWithoutRatioValue = "techno_consumption_woratio"
    ConstructionDelay = "construction_delay"

    # namespaces
    NS_MACRO = "ns_macro"
    NS_SECTORS = "ns_sectors"
    NS_WITNESS = "ns_witness"
    NS_ENERGY_MIX = "ns_energy_mix"
    NS_REFERENCE = "ns_ref"
    NS_FUNCTIONS = "ns_functions"
    NS_CCS = "ns_ccs"

    SectionA = "Agriculture, forestry and fishing"
    SectionB = "Mining and quarrying"
    SectionC = "Manufacturing"
    SectionD = "Electricity, gas, steam and air conditioning supply"
    SectionE = "Water supply; sewerage, waste management and remediation activities"
    SectionF = "Construction"
    SectionG = "Wholesale and retail trade; repair of motor vehicles and motorcycles"
    SectionH = "Transportation and storage"
    SectionI = "Accommodation and food service activities"
    SectionJ = "Information and communication"
    SectionK = "Financial and insurance activities"
    SectionL = "Real estate activities"
    SectionM = "Professional, scientific and technical activities"
    SectionN = "Administrative and support service activities"
    SectionO = "Public administration and defence; compulsory social security"
    SectionP = "Education"
    SectionQ = "Human health and social work activities"
    SectionR = "Arts, entertainment and recreation"
    SectionS = "Other service activities"
    SectionT = "Activities of households as employers; undifferentiated goods- and services-producing activities of households for own use"

    SectionsAgriculture = [SectionA]
    SectionsIndustry = [SectionB, SectionC, SectionD, SectionE, SectionF]
    SectionsServices = [
        SectionG,
        SectionH,
        SectionI,
        SectionJ,
        SectionK,
        SectionL,
        SectionM,
        SectionN,
        SectionO,
        SectionP,
        SectionQ,
        SectionR,
        SectionS,
        SectionT,
    ]

    SectionsPossibleValues = [
        SectionA,
        SectionB,
        SectionC,
        SectionD,
        SectionE,
        SectionF,
        SectionG,
        SectionH,
        SectionI,
        SectionJ,
        SectionK,
        SectionL,
        SectionM,
        SectionN,
        SectionO,
        SectionP,
        SectionQ,
        SectionR,
        SectionS,
        SectionT,
    ]
    SectionListValue = "section_list"

    SectionList = {
        "var_name": SectionListValue,
        "type": "list",
        "description": "List of sub-sectors",
        "subtype_descriptor": {"list": "string"},
        "default": SectionsPossibleValues,
        "visibility": "Shared",
        "namespace": NS_WITNESS,
        "editable": False,
        "structuring": True,
    }
    df_descriptor_section_df = {
        section: ("float", [0.0, 1e30], True) for section in SectionsPossibleValues
    }
    df_descriptor_section_df.update({Years: ("int", [1900, YearEndDefault], False)})
    SectionGdpPercentageDf = {
        "var_name": SectionGdpPercentageDfValue,
        "type": "dataframe",
        "unit": "%",
        "description": "Percentage of the gdp for each sub-sector",
        "visibility": "Shared",
        "namespace": NS_WITNESS,
        "dataframe_descriptor": df_descriptor_section_df,
    }
    SectionEnergyConsumptionPercentageDf = {
        "var_name": SectionEnergyConsumptionPercentageDfValue,
        "type": "dataframe",
        "unit": "%",
        "description": "Percentage of the energy consumption for each sub-sector",
        "visibility": "Shared",
        "namespace": NS_WITNESS,
        "dataframe_descriptor": df_descriptor_section_df,
    }
    SectionNonEnergyEmissionGdpDf = {
        "var_name": SectionNonEnergyEmissionGdpDfValue,
        "type": "dataframe",
        "unit": "tCO2eq/Million $GDP",
        "description": "Non energy CO2 emission per $GDP",
        "visibility": "Shared",
        "namespace": NS_WITNESS,
        "dataframe_descriptor": df_descriptor_section_df,
    }

    SectorsPossibleValues = [
        SectorServices,
        SectorAgriculture,
        SectorIndustry,
    ]
    SectorListValue = "sector_list"

    SectorList = {
        "var_name": SectorListValue,
        "type": "list",
        "description": "List of sectors",
        "subtype_descriptor": {"list": "string"},
        "default": SectorsPossibleValues,
        "visibility": "Shared",
        "namespace": NS_WITNESS,
        "editable": False,
        "structuring": True,
    }

    MissingSectorNameValue = "sector_name_deduced_share"
    MissingSectorName = {
        "var_name": MissingSectorNameValue,
        "type": "string",
        "default": SectorsPossibleValues[-1],
        "editable": False,
        "structuring": True,
    }

    CaloriesPerCapitaValue = "calories_pc_df"
    CaloriesPerCapita = {
        "type": "dataframe",
        "visibility": "Shared",
        "namespace": NS_WITNESS,
        "unit": "kcal/day/person",
        "dataframe_descriptor": {
            Years: ("float", None, True),
            "kcal_pc": ("float", None, True),
        },
    }

    CaloriesPerCapitaBreakdownValue = "calories_pc_breakdown_df"
    CaloriesPerCapitaBreakdown = {
        "var_name": CaloriesPerCapitaBreakdownValue,
        "type": "dataframe",
        "unit": "kcal/day/person",
    }

    CarbonCycleDfValue = "carboncycle_df"
    CarbonCycleDf = {
        "var_name": CarbonCycleDfValue,
        "type": "dataframe",
        "visibility": "Shared",
        "namespace": NS_WITNESS,
        "dataframe_descriptor": {
            Years: ("int", [1900, YearEndDefault], False),
            "atmo_conc": ("float", [0, 1e30], False),
            "lower_ocean_conc": ("float", [0, 1e30], False),
            "shallow_ocean_conc": ("float", [0, 1e30], False),
            "ppm": ("float", [0, 1e30], False),
            "atmo_share_since1850": ("float", [0, 1e30], False),
            "atmo_share_sinceystart": ("float", [0, 1e30], False),
        },
    }

    CO2DamagePrice = "CO2_damage_price"
    CO2DamagePriceDf = {
        "var_name": CO2DamagePrice,
        "type": "dataframe",
        "visibility": "Shared",
        "namespace": NS_WITNESS,
        "unit": "$/tCO2Eq",
        "dataframe_descriptor": {
            Years: ("float", [1900, YearEndDefault], False),
            CO2DamagePrice: ("float", [0, 1e30], False),
        },
    }
    CO2DamagePriceInitValue = "init_CO2_damage_price"
    CO2DamagePriceInitVar = {
        "varname": CO2DamagePriceInitValue,
        "type": "float",
        "default": 25.0,
        "unit": "$/tCO2Eq",
        "user_level": 2,
    }

    ExtraCO2tDamagePrice = "Extra tCO2Eq damage price"
    ExtraCO2tDamagePriceDf = {
        "var_name": ExtraCO2tDamagePrice,
        "type": "dataframe",
        "unit": "$/tCO2Eq",
        "description": "Damage of an extra (wrt pre-industria levels) ton of CO2 equivalent"
        " in the atmosphere on the economy",
        "dataframe_descriptor": {
            Years: ("float", [1900, YearEndDefault], False),
            ExtraCO2tDamagePrice: ("float", [0, 1e30], False),
        },
    }

    CO2EmissionsDetailDfValue = "CO2_emissions_detail_df"
    CO2EmissionsDfValue = "CO2_emissions_df"
    CO2EmissionsDetailDf = {
        "var_name": CO2EmissionsDetailDfValue,
        "type": "dataframe",
        "visibility": "Shared",
        "namespace": NS_WITNESS,
        "unit": "Gt",
        "dataframe_descriptor": {
            Years: ("float", [1900, YearEndDefault], False),
            "sigma": ("float", [0, 1e30], False),
            "gr_sigma": ("float", None, False),
            "land_emissions": ("float", [0, 1e30], False),
            "cum_land_emissions": ("float", [0, 1e30], False),
            "indus_emissions": ("float", [0, 1e30], False),
            "cum_indus_emissions": ("float", [0, 1e30], False),
            "total_emissions": ("float", [0, 1e30], False),
            "cum_total_emissions": ("float", [0, 1e30], False),
        },
    }

    CO2EmissionsDf = {
        "var_name": CO2EmissionsDfValue,
        "type": "dataframe",
        "visibility": "Shared",
        "namespace": NS_WITNESS,
        "unit": "Gt",
        "dataframe_descriptor": {
            Years: ("float", [1900, YearEndDefault], False),
            "total_emissions": ("float", [-1.0e9, 1.0e9], False),
            "cum_total_emissions": ("float", [-1.0e9, 1.0e9], False),
        },
    }

    TotalCO2Emissions = "Total CO2 emissions"
    CO2EmissionsGt = {
        "var_name": CO2EmissionsGtValue,
        "type": "dataframe",
        "visibility": "Shared",
        "namespace": NS_ENERGY_MIX,
        "unit": "Gt",
        "dataframe_descriptor": {
            Years: ("int", [1900, YearEndDefault], False),
            TotalCO2Emissions: ("float", None, False),
        },
    }
    CO2TaxEfficiencyValue = "CO2_tax_efficiency"
    CO2TaxEfficiency = {
        "type": "dataframe",
        "unit": "%",
        "dataframe_descriptor": {
            Years: ("float", [1900, YearEndDefault], False),
            CO2TaxEfficiencyValue: ("float", [0.0, 100.0], False),
        },
    }

    CO2Tax = "CO2_tax"
    CO2Taxes = {
        "var_name": CO2TaxesValue,
        "type": "dataframe",
        "unit": "$/tCO2Eq",
        "visibility": "Shared",
        "namespace": NS_WITNESS,
        "dataframe_descriptor": {
            Years: ("int", [1900, YearEndDefault], False),
            CO2Tax: ("float", None, True),
        },
        "dataframe_edition_locked": False,
    }

    ExtraCO2EqSincePreIndustrialValue = "Extra CO2Eq since pre-industrial era"
    ExtraCO2EqSincePreIndustrialDf = {
        "var_name": ExtraCO2EqSincePreIndustrialValue,
        "type": "dataframe",
        "description": "Extra gigatons of CO2 Equivalent in the atmosphere with respect to pre-industrial level. "
        "For GHG other than CO2, the conversion is done on a 20 year basis.",
        "namespace": NS_WITNESS,
        "visibility": "Shared",
        "unit": "GtCO2Eq",
        "dataframe_descriptor": {
            Years: ("int", [1900, YearEndDefault], False),
            ExtraCO2EqSincePreIndustrialValue: ("float", [0, 1e30], False),
        },
    }
    ExtraCO2EqSincePreIndustrialDetailedValue = (
        f"{ExtraCO2EqSincePreIndustrialValue} (detailed)"
    )
    ExtraCO2EqSincePreIndustrial2OYbasisValue = (
        f"{ExtraCO2EqSincePreIndustrialValue} (20-year basis)"
    )
    ExtraCO2EqSincePreIndustrial10OYbasisValue = (
        f"{ExtraCO2EqSincePreIndustrialValue} (100-year basis)"
    )
    ExtraCO2EqSincePreIndustrialDetailedDf = {
        "var_name": ExtraCO2EqSincePreIndustrialDetailedValue,
        "type": "dataframe",
        "description": "Extra gigatons of CO2 Equivalent in the atmosphere with respect to pre-industrial level.",
        "namespace": NS_WITNESS,
        "visibility": "Shared",
        "unit": "GtCO2Eq",
        "dataframe_descriptor": {
            Years: ("int", [1900, YearEndDefault], False),
            ExtraCO2EqSincePreIndustrial2OYbasisValue: ("float", [0, 1e30], False),
            ExtraCO2EqSincePreIndustrial10OYbasisValue: ("float", [0, 1e30], False),
        },
    }

    CO2 = "CO2"
    CH4 = "CH4"
    N2O = "N2O"
    GreenHouseGases = [CO2, CH4, N2O]
    YearBasis20 = "(20-year basis)"
    YearBasis100 = "(100-year basis)"
    GlobalWarmingPotentialdDfValue = "Global warming potential"
    GlobalWarmingPotentialdDf = {
        "var_name": GlobalWarmingPotentialdDfValue,
        "type": "dataframe",
        "description": "Global warming potential in gigatons of  CO2 Eq",
        "unit": "GtCO2Eq",
        "dataframe_descriptor": {
            Years: ("int", [1900, YearEndDefault], False),
            f"{CO2} {YearBasis20}": ("float", [0, 1e30], False),
            f"{CH4} {YearBasis20}": ("float", [0, 1e30], False),
            f"{N2O} {YearBasis20}": ("float", [0, 1e30], False),
            f"{CO2} {YearBasis100}": ("float", [0, 1e30], False),
            f"{CH4} {YearBasis100}": ("float", [0, 1e30], False),
            f"{N2O} {YearBasis100}": ("float", [0, 1e30], False),
        },
    }

    DietMortalityParamDf = {
        "var_name": "diet_mortality_param_df",
        "type": "dataframe",
        "default": "default_diet_mortality_param_df",
        "user_level": 3,
        "unit": "-",
        "dataframe_descriptor": {
            "param": ("string", None, False),
            "undernutrition": ("float", [0, 1e30], True),
            "overnutrition": ("float", [0, 1e30], True),
        },
    }

    Alpha = "alpha"
    DamageToProductivity = "damage_to_productivity"
    DamageFractionOutput = "damage_frac_output"
    BaseCarbonPrice = "base_carbon_price"
    DamageFractionDf = {
        "var_name": DamageFractionDfValue,
        "type": "dataframe",
        "visibility": "Shared",
        "namespace": NS_WITNESS,
        "unit": "-",
        "dataframe_descriptor": {
            Years: ("int", [1900, YearEndDefault], False),
            DamageFractionOutput: ("float", [0.0, 1.0], False),
            BaseCarbonPrice: ("float", [0, 1e30], False),
        },
    }
    Damages = "Damages [G$]"
    DamageDfValue = "damage_df"
    DamagesFromClimate = "Damages from climate [G$]"
    DamagesFromProductivityLoss = "Damages from productivity loss [G$]"
    EstimatedDamages = "Estimated damages [G$]"
    DamageDf = {
        "var_name": DamageDfValue,
        "type": "dataframe",
        "visibility": "Shared",
        "namespace": NS_WITNESS,
        "unit": "G$",
        "dataframe_descriptor": {
            Years: ("int", [1900, YearEndDefault], False),
            Damages: ("float", [0, 1e30], False),
            EstimatedDamages: ("float", [0, 1e30], False),
        },
    }

    EstimatedDamagesFromProductivityLoss = (
        "Estimated damages from productivity loss (not applied) [G$]"
    )
    EstimatedDamagesFromClimate = "Estimated damages from climate (not applied) [G$]"
    DamageDetailedDfValue = "damage_detailed_df"
    DamageDetailedDf = {
        "var_name": DamageDetailedDfValue,
        "type": "dataframe",
        "namespace": NS_MACRO,
        "visibility": "Shared",
        "unit": "T$",
        "dataframe_descriptor": {
            Years: ("int", [1900, YearEndDefault], False),
            Damages: ("float", [0, 1e30], False),  # G$
            DamagesFromClimate: ("float", [0, 1e30], False),  # G$
            DamagesFromProductivityLoss: ("float", [0, 1e30], False),  # G$
            EstimatedDamages: ("float", [0, 1e30], False),  # G$
            EstimatedDamagesFromClimate: ("float", [0, 1e30], False),  # G$
            EstimatedDamagesFromProductivityLoss: ("float", [0, 1e30], False),  # G$
        },
    }

    InitialGrossOutput = {
        "var_name": "init_gross_output",
        "type": "float",
        "unit": "G$",
        "visibility": "Shared",
        "default": 130.187,
        "namespace": NS_WITNESS,
        "user_level": 2,
    }

    Output = (
        "output"  # todo in the future: delete this key, it corresponds to gross output
    )
    GrossOutput = "gross_output"  # trillion $
    NetOutput = "net_output"  # todo in the future: delete this key, it corresponds to gross output net of damage,
    OutputNetOfDamage = "output_net_of_d"  # trillion $
    Consumption = "consumption"
    PerCapitaConsumption = "pc_consumption"

    # The number of columns depends dynamically on SectorsList
    SectorGdpDf = {
        "var_name": SectorGdpDfValue,
        "type": "dataframe",
        "visibility": "Shared",
        "namespace": NS_WITNESS,
        "unit": "G$",
        "dataframe_descriptor": {
            Years: ("int", [1900, YearEndDefault], False),
        },
    }

    # The number of columns depends dynamically on SectionsList
    SectionGdpDf = {
        "var_name": SectionGdpDfValue,
        "type": "dataframe",
        "description": "",
        "unit": "T$",
        "dataframe_descriptor": {
            Years: ("int", [1900, YearEndDefault], False),
        },
    }

    TotalEmissions = "Total emissions [Gt]"
    EmissionDfValue = "emission_df"
    EmissionDf = {
        "var_name": EmissionDfValue,
        "type": "dataframe",
        "visibility": "Shared",
        "namespace": NS_WITNESS,
        "unit": "GtCO2eq",
        "dataframe_descriptor": {
            Years: ("int", [1900, YearEndDefault], False),
            TotalEmissions: ("float", [0, 1e30], False),
        },
    }

    EnergyEmissions = "Energy emissions [Gt]"
    NonEnergyEmissions = "Non energy emissions [Gt]"
    EmissionDetailedDfValue = "emission_detailed_df"
    EmissionDetailedDf = {
        "var_name": EmissionDetailedDfValue,
        "type": "dataframe",
        "namespace": NS_MACRO,
        "visibility": "Shared",
        "unit": "GtCO2eq",
        "dataframe_descriptor": {
            Years: ("int", [1900, YearEndDefault], False),
            TotalEmissions: ("float", [0, 1e30], False),
            EnergyEmissions: ("float", [0, 1e30], False),
            NonEnergyEmissions: ("float", [0, 1e30], False),
        },
    }

    SectionEmissionDf = {
        "var_name": SectionEmissionDfValue,
        "type": "dataframe",
        "description": "",
        "unit": "GtCO2eq",
        "dataframe_descriptor": {
            Years: ("int", [1900, YearEndDefault], False),
        },
    }

    SectionEnergyEmissionDf = {
        "var_name": SectionEnergyEmissionDfValue,
        "type": "dataframe",
        "description": "",
        "unit": "GtCO2eq",
        "dataframe_descriptor": {
            Years: ("int", [1900, YearEndDefault], False),
        },
    }

    SectionNonEnergyEmissionDf = {
        "var_name": SectionNonEnergyEmissionDfValue,
        "type": "dataframe",
        "description": "",
        "unit": "GtCO2eq",
        "dataframe_descriptor": {
            Years: ("int", [1900, YearEndDefault], False),
        },
    }

    SectionEnergyConsumptionDf = {
        "var_name": SectionEnergyConsumptionDfValue,
        "type": "dataframe",
        "description": "",
        "unit": "PWh",
        "dataframe_descriptor": {
            Years: ("int", [1900, YearEndDefault], False),
        },
    }

    # The number of columns depends dynamically on SectionsList
    SectionGdpDict = {
        "var_name": SectionGdpDictValue,
        "type": "dict",
        "description": "Gdp values of sub-sectors",
        "visibility": "Shared",
        "namespace": NS_WITNESS,
        "unit": "T$",
    }

    EconomicsDf = {
        "var_name": EconomicsDfValue,
        "type": "dataframe",
        "visibility": "Shared",
        "namespace": NS_WITNESS,
        "unit": "-",
        "dataframe_descriptor": {
            Years: ("int", [1900, YearEndDefault], False),
            GrossOutput: ("float", [0, 1e30], False),
            OutputNetOfDamage: ("float", [0, 1e30], False),
            PerCapitaConsumption: ("float", [0, 1e30], False),
            EnergyWasted: ("float", [0, 1e30], False),
        },
    }

    EconomicsDetailDfValue = "economics_detail_df"
    Productivity = "productivity"
    ProductivityWithDamage = "Productivity with damages"
    ProductivityWithoutDamage = "Productivity without damages"
    ProductivityGrowthRate = "productivity_gr"
    OutputGrowth = "output_growth"
    OptimalEnergyProduction = "Optimal Energy Production [TWh]"
    UsedEnergy = "Used Energy [TWh]"
    UnusedEnergy = "Unused Energy [TWh]"
    EnergyUsage = "Energy Usage"
    EconomicsDetailDf = {
        "var_name": EconomicsDetailDfValue,
        "type": "dataframe",
        "unit": "-",
        "dataframe_descriptor": {
            Years: ("int", [1900, YearEndDefault], False),
            GrossOutput: ("float", [0, 1e30], False),  # G$
            OutputNetOfDamage: ("float", [0, 1e30], False),  # G$
            Productivity: ("float", [0, 1e30], False),
            ProductivityWithDamage: ("float", [0, 1e30], False),
            ProductivityWithoutDamage: ("float", [0, 1e30], False),
            ProductivityGrowthRate: ("float", None, False),
            Consumption: ("float", [0, 1e30], False),  # G$
            PerCapitaConsumption: ("float", [0, 1e30], False),
            InvestmentsValue: ("float", [0, 1e30], False),  # G$
            EnergyInvestmentsValue: ("float", [0, 1e30], False),  # G$
            EnergyInvestmentsWoTaxValue: ("float", [0, 1e30], False),  # G$
            NonEnergyInvestmentsValue: ("float", [0, 1e30], False),  # G$
            EnergyInvestmentsFromTaxValue: ("float", None, False),  # T$
            OutputGrowth: ("float", None, False),
            UsedEnergy: ("float", [0, 1e30], False),
            UnusedEnergy: ("float", [0, 1e30], False),
            OptimalEnergyProduction: ("float", [0, 1e30], False),
            EnergyWasted: ("float", [0, 1e30], False),
        },
    }
    PopulationValue = "population"
    PopulationDf = {
        "var_name": PopulationDfValue,
        "type": "dataframe",
        "unit": "millions of people",
        "visibility": "Shared",
        "namespace": NS_WITNESS,
        "dataframe_descriptor": {
            Years: ("int", [1900, YearEndDefault], False),
            PopulationValue: ("float", None, False),
        },
    }

    EnergyMeanPriceValue = "energy_mean_price"

    EnergyMeanPriceObjectiveValue = f"{EnergyMeanPriceValue}_objective"
    EnergyMeanPriceObjective = {
        "var_name": EnergyMeanPriceObjectiveValue,
        "type": "array",
        "visibility": "Shared",
        "namespace": NS_FUNCTIONS,
        "unit": "-",
    }
    EnergyMeanPriceObjectiveRefValue = get_ref_var_name(EnergyMeanPriceObjectiveValue)
    EnergyMeanPriceObjectiveRef = get_ref_variable(var_name=EnergyMeanPriceObjectiveRefValue,
                                                   unit="$",
                                                   default_value=100.,)

    EnergyPricesValue = "energy_prices"
    ResourcesPriceValue = "resources_price"
    EnergyPriceValue = "energy_price"
    EnergyMeanPrice = {
        "var_name": EnergyMeanPriceValue,
        "type": "dataframe",
        "visibility": "Shared",
        "namespace": NS_ENERGY_MIX,
        "unit": "$/MWh",
        "dataframe_descriptor": {
            Years: ("int", [1900, YearEndDefault], False),
            EnergyPriceValue: ("float", [0, 1e30], True),
        },
    }

    EnergyProductionValue = "energy_production"
    EnergyProductionDetailedValue = "energy_production_detailed"
    EnergyProcductionWithoutRatioValue = "energy_production_woratio"
    EnergyConsumptionValue = "energy_consumption"
    EnergyConsumptionWithoutRatioValue = "energy_consumption_woratio"
    LandUseRequiredValue = "land_use_required"

    TotalProductionValue = "Total production"
    EnergyProductionDf = {
        "var_name": EnergyProductionValue,
        "type": "dataframe",
        "visibility": "Shared",
        "unit": "PWh",
        "namespace": NS_ENERGY_MIX,
        "dataframe_descriptor": {
            Years: ("int", [1900, YearEndDefault], False),
            TotalProductionValue: ("float", [0, 1e30], False),
        },
    }

    EnergyProductionDetailedDf = {
        "var_name": EnergyProductionValue,
        "type": "dataframe",
        "unit": "TWh",
        "dynamic_dataframe_columns": True,
    }

    EnergyCarbonIntensityDfValue = "Carbon intensity of Energy Mix"
    EnergyCarbonIntensityDf = {
        "var_name": EnergyProductionValue,
        "type": "dataframe",
        "visibility": "Shared",
        "unit": "kgCO2Eq/kWh",
        "namespace": NS_ENERGY_MIX,
        "description": "Total CO2 equivalent emitted by energy mix divided by total energy production of energy mix",
        "dataframe_descriptor": {
            Years: ("int", [1900, YearEndDefault], False),
            EnergyCarbonIntensityDfValue: ("float", [0, 1e30], False),
        },
    }

    EnergyProductionDfSectors = {
        "var_name": EnergyProductionValue,
        "type": "dataframe",
        "visibility": "Shared",
        "unit": "PWh",
        "namespace": NS_SECTORS,
        "dataframe_descriptor": {
            Years: ("int", [1900, YearEndDefault], False),
            TotalProductionValue: ("float", [0, 1e30], False),
        },
    }

    EnergyProductionResidentialValue = "energy_residential_production"
    EnergyProductionDfResidential = {
        "var_name": EnergyProductionResidentialValue,
        "type": "dataframe",
        "visibility": "Shared",
        "description": "Energy production dedicated to residential",
        "unit": "PWh",
        "namespace": NS_SECTORS,
        "dataframe_descriptor": {
            Years: ("int", [1900, YearEndDefault], False),
            TotalProductionValue: ("float", [0, 1e30], False),
        },
    }

    EnergyInvestments = {
        "var_name": EnergyInvestmentsValue,
        "type": "dataframe",
        "unit": "100G$",
        "dataframe_descriptor": {
            Years: ("int", [1900, YearEndDefault], False),
            EnergyInvestmentsValue: ("float", [0.0, 1e30], True),
        },
        "dataframe_edition_locked": False,
        "visibility": "Shared",
        "namespace": NS_WITNESS,
    }

    EnergyInvestmentsMinimizationObjective = "Energy invest minimization objective"
    EnergyInvestmentsWoTax = (
        {  # output of IndependentInvestDiscipline & input of MacroeconomicsDiscipline
            "var_name": EnergyInvestmentsWoTaxValue,
            "type": "dataframe",
            "unit": "T$",
            "dataframe_descriptor": {
                Years: ("int", [1900, YearEndDefault], False),
                EnergyInvestmentsWoTaxValue: ("float", [0.0, 1e30], True),
            },
            "dataframe_edition_locked": False,
            "visibility": "Shared",
            "namespace": NS_WITNESS,
        }
    )

    FoodWastePercentageValue = "food_waste_percentage"
    FoodWastePercentage = {
        "type": "dataframe",
        "unit": "%",
        "dataframe_descriptor": {
            Years: ("float", [1900, YearEndDefault], False),
            FoodWastePercentageValue: ("float", [0.0, 100.0], False),
        },
    }

    GHGEmissionsDfValue = "GHG_emissions_df"
    TotalN2OEmissions = f"Total {N2O} emissions"
    TotalCH4Emissions = f"Total {CH4} emissions"
    GHGEmissionsDf = {
        "var_name": GHGEmissionsDfValue,
        "type": "dataframe",
        "visibility": "Shared",
        "namespace": NS_WITNESS,
        "unit": "Gt",
        "dataframe_descriptor": {
            Years: ("float", [1900, YearEndDefault], False),
            TotalCO2Emissions: ("float", [0, 1e30], False),
            TotalN2OEmissions: ("float", [0, 1e30], False),
            TotalCH4Emissions: ("float", [0, 1e30], False),
        },
    }

    GHGCycleDfValue = "ghg_cycle_df"
    CO2Concentration = f"{CO2} (ppm)"
    CH4Concentration = f"{CH4} (ppb)"
    N2OConcentration = f"{N2O} (ppb)"
    GHGCycleDf = {
        "varname": GHGCycleDfValue,
        "type": "dataframe",
        "description": f"Concentrations forecasts of the three main green house gases : {GreenHouseGases}",
        "unit": "ppm",
        "dataframe_descriptor": {
            Years: ("float", [1900, YearEndDefault], False),
            CO2Concentration: ("float", [0.0, 1e6], True),
            CH4Concentration: ("float", [0.0, 1e6], True),
            N2OConcentration: ("float", [0.0, 1e6], True),
        },
        "visibility": "Shared",
        "namespace": NS_WITNESS,
    }

    RenewablesEnergyInvestmentsValue = "Renewables energy investments [100G$]"
    RenewablesEnergyInvestments = {
        "var_name": RenewablesEnergyInvestmentsValue,
        "namespace": NS_WITNESS,
        "type": "dataframe",
        "dataframe_descriptor": {
            Years: ("int", [1900, YearEndDefault], False),
            InvestmentsValue: ("float", [0.0, 1e30], True),
        },
        "unit": "100G$",
    }

    EnergyInvestmentsWoRenewable = {
        "var_name": EnergyInvestmentsWoRenewableValue,
        "type": "dataframe",
        "dataframe_descriptor": {
            Years: ("int", [1900, YearEndDefault], False),
            EnergyInvestmentsWoRenewableValue: ("float", [0.0, 1e30], True),
        },
        "unit": "100G$",
    }

    ShareNonEnergyInvestment = {
        "var_name": ShareNonEnergyInvestmentsValue,
        "type": "dataframe",
        "unit": "%",
        "dataframe_descriptor": {
            Years: ("int", [1900, YearEndDefault], False),
            ShareNonEnergyInvestmentsValue: ("float", [0.0, 100.0], True),
        },
        "dataframe_edition_locked": False,
        "visibility": "Shared",
        "namespace": NS_WITNESS,
    }

    ExoGForcing = "exog_forcing"
    Forcing = "forcing"
    TempAtmo = "temp_atmo"
    TempOcean = "temp_ocean"
    TemperatureDf = {
        "var_name": TemperatureDfValue,
        "type": "dataframe",
        "visibility": "Shared",
        "namespace": NS_WITNESS,
        "unit": "°C",
        "dataframe_descriptor": {
            Years: ("int", [1900, YearEndDefault], False),
            ExoGForcing: ("float", None, False),
            Forcing: ("float", None, False),
            TempAtmo: ("float", None, False),
            TempOcean: ("float", None, False),
        },
    }

    UtilityDiscountRate = "u_discount_rate"
    PeriodUtilityPerCapita = "period_utility_pc"
    DiscountedUtility = "discounted_utility"
    Welfare = "welfare"
    EnergyPriceRatio = "energy_price_ratio"
    PerCapitaConsumptionUtility = "Per capita consumption utility"
    UtilityDf = {
        "var_name": UtilityDfValue,
        "type": "dataframe",
        "visibility": "Shared",
        "namespace": NS_WITNESS,
        "dataframe_descriptor": {
            Years: ("int", [1900, YearEndDefault], False),
            UtilityDiscountRate: ("float", [0, 100], False),
            PeriodUtilityPerCapita: ("float", None, False),
            DiscountedUtility: ("float", None, False),
            EnergyPriceRatio: ("float", [0, 1e30], False),
            PerCapitaConsumptionUtility: ("float", None, False),
        },
        "unit": "-",
    }

    PerCapitaConsumptionUtilityRefName = "per_capita_consumption_utility_ref"
    PerCapitaConsumptionUtilityRef = {
        "var_name": PerCapitaConsumptionUtilityRefName,
        "type": "float",
        "visibility": "Shared",
        "namespace": NS_REFERENCE,
        "unit": "k$/capita",
        "default": 0.5,
        "user_level": 3,
    }

    PerCapitaConsumptionUtilityObjectiveName = (
        "per_capita_consumption_utility_objective"
    )
    PerCapitaConsumptionUtilityObjective = {
        "var_name": PerCapitaConsumptionUtilityObjectiveName,
        "type": "array",
        "visibility": "Shared",
        "namespace": NS_FUNCTIONS,
        "unit": "-",
    }

    ProductionDfValue = "production_df"
    ProductionDf = {
        "var_name": ProductionDfValue,
        "namespace": NS_SECTORS,
        "visibility": "Shared",
        "type": "dataframe",
        "unit": "G$",
        "dataframe_descriptor": {
            Years: ("int", [1900, YearEndDefault], False),
            GrossOutput: ("float", [0, 1e30], False),
            OutputNetOfDamage: ("float", [0, 1e30], False),
        },
    }

    CapitalDfValue = "capital_df"
    Capital = "capital"
    UsableCapital = "usable_capital"
    UsableCapitalUnbounded = "Unbounded usable capital [G$]"
    NonEnergyCapital = "non_energy_capital"
    CapitalDf = {
        "var_name": CapitalDfValue,
        "namespace": NS_WITNESS,
        "visibility": "Shared",
        "type": "dataframe",
        "unit": "G$",
        "dataframe_descriptor": {
            Years: ("int", [1900, YearEndDefault], False),
            Capital: ("float", [0, 1e30], False),
            UsableCapital: ("float", [0, 1e30], False),
        },
    }

    EnergyCapitalDfValue = "energy_capital"
    EnergyCapitalDf = {
        "var_name": EnergyCapitalDfValue,
        "type": "dataframe",
        "unit": "G$",
        "description": "Capital of energy in G$",
        "dataframe_descriptor": {
            Years: ("int", [1900, YearEndDefault], False),
            Capital: ("float", [0, 1e30], False),
        },
        "visibility": "Shared",
        "namespace": NS_WITNESS,
    }

    DetailedCapitalDfValue = "detailed_capital_df"
    Emax = "e_max"
    EnergyEfficiency = "energy_efficiency"
    DetailedCapitalDf = {
        "var_name": DetailedCapitalDfValue,
        "visibility": "Shared",
        "namespace": NS_MACRO,
        "type": "dataframe",
        "unit": "G$",
        "dataframe_descriptor": {
            Years: ("int", [1900, YearEndDefault], False),
            Capital: ("float", [0, 1e30], False),
            UsableCapital: ("float", [0, 1e30], False),
            Emax: ("float", [0, 1e30], False),
            EnergyEfficiency: ("float", [0, 1e30], False),
        },
    }

    SectorizedEconomicsDf = {  # todo: miss per capita consumption !
        "var_name": EconomicsDfValue,
        "type": "dataframe",
        "visibility": "Shared",
        "namespace": NS_WITNESS,
        "unit": "G$",
        "dataframe_descriptor": {
            Years: ("int", [1900, YearEndDefault], False),
            GrossOutput: ("float", [0, 1e30], False),
            OutputNetOfDamage: ("float", [0, 1e30], False),
            Capital: ("float", [0, 1e30], False),
        },
    }

    SectorizedEconomicsDetailDf = {  # todo: miss per capita consumption !
        "var_name": EconomicsDfValue,
        "type": "dataframe",
        "unit": "-",
        "dataframe_descriptor": {
            Years: ("int", [1900, YearEndDefault], False),
            GrossOutput: ("float", [0, 1e30], False),
            OutputNetOfDamage: ("float", [0, 1e30], False),
            Capital: ("float", [0, 1e30], False),
            UsableCapital: ("float", [0, 1e30], False),
            OutputGrowth: ("float", None, False),
            Damages: ("float", [0, 1e30], False),
            Consumption: ("float", [0, 1e30], False),
        },
    }

    ProductivityDfValue = "productivity_df"
    ProductivityDf = {
        "var_name": ProductivityDfValue,
        "type": "dataframe",
        "unit": "-",
        "description": "productivity levels through years, applied, with damage, and without wamage.",
        "dataframe_descriptor": {
            Years: ("int", [1900, YearEndDefault], False),
            Productivity: ("float", [0, 1e30], False),
            ProductivityGrowthRate: ("float", None, False),
            ProductivityWithoutDamage: ("float", [0, 1e30], False),
            ProductivityWithDamage: ("float", [0, 1e30], False),
            OptimalEnergyProduction: ("float", [0, 1e30], False),
            UsedEnergy: ("float", [0, 1e30], False),
            UnusedEnergy: ("float", [0, 1e30], False),
            EnergyWasted: ("float", [0, 1e30], False),
        },
    }

    AllSectorsDemandDfValue = "all_sector_demand_df"
    AllSectorsDemandDf = {
        "var_name": AllSectorsDemandDfValue,
        "type": "dataframe",
        "unit": "T$",
        "description": "all sectors demands aggregated",
        "dataframe_descriptor": {},
        "dynamic_dataframe_columns": True,
    }

    RedistributionInvestmentsDfValue = "redistribution_investments_df"
    RedistributionInvestmentsDf = {
        "var_name": RedistributionInvestmentsDfValue,
        "type": "dataframe",
        "unit": "G$",
        "dataframe_descriptor": {},
        "dynamic_dataframe_columns": True,
    }

    RedistributionEnergyProductionDfValue = "redistribution_energy_production_df"
    RedistributionEnergyProductionDf = {
        "var_name": RedistributionEnergyProductionDfValue,
        "type": "dataframe",
        "unit": "PWh",
        "dataframe_descriptor": {},
        "dynamic_dataframe_columns": True,
    }

    ShareSectorInvestmentDfValue = "share_sector_investment_df"
    ShareInvestment = "Share of total investments [%]"
    ShareSectorInvestmentDf = {
        "type": "dataframe",
        "unit": "%",
        "description": "Amount of output net of damage allocated to the specific sector",
        "visibility": "Shared",
        "namespace": NS_SECTORS,
        "dataframe_descriptor": {
            Years: ("int", [1900, YearEndDefault], False),
            ShareInvestment: ("float", [0.0, 100.0], False),
        },
    }

    ShareSectorEnergyDfValue = "share_sector_energy_df"
    ShareSectorEnergy = "Share of total energy production [%]"
    ShareSectorEnergyDf = {
        "type": "dataframe",
        "unit": "%",
        "description": "Amount of the total energy production attributed to the specific sector",
        "visibility": "Shared",
        "namespace": NS_SECTORS,
        "dataframe_descriptor": {
            Years: ("int", [1900, YearEndDefault], False),
            ShareSectorEnergy: ("float", [0.0, 100.0], False),
        },
    }
    ResidentialCategory = "Residential"
    ShareResidentialEnergyDfValue = "share_residential_energy_df"
    ShareResidentialEnergyDf = {
        "type": "dataframe",
        "unit": "%",
        "description": "Amount of the total energy production attributed to residential",
        "visibility": "Shared",
        "namespace": NS_WITNESS,
        "dataframe_descriptor": {
            Years: ("int", [1900, YearEndDefault], False),
            ShareSectorEnergy: ("float", [0.0, 100.0], False),
        },
    }
    ResidentialEnergyProductionDfValue = "residential_energy_production_df"
    ResidentialEnergyProductionDf = {
        "var_name": RedistributionEnergyProductionDfValue,
        "type": "dataframe",
        "unit": "PWh",
        "visibility": "Shared",
        "namespace": NS_WITNESS,
        "dataframe_descriptor": {
            Years: ("int", [1900, YearEndDefault], False),
            TotalProductionValue: ("float", None, False),
        },
    }

    OtherEnergyCategory = "Other"
    ShareOtherEnergyDfValue = "share_other_energy_df"
    ShareOtherEnergyDf = {
        "type": "dataframe",
        "unit": "%",
        "description": "Amount of the total energy production attributed to other category",
        "dataframe_descriptor": {
            Years: ("int", [1900, YearEndDefault], False),
            ShareSectorEnergy: ("float", [0.0, 100.0], False),
        },
    }

    FractionDamageToProductivityValue = "frac_damage_prod"
    FractionDamageToProductivity = {
        "var_name": FractionDamageToProductivityValue,
        "type": "float",
        "default": 0.3,
        "user_level": 2,
        "unit": "-",
        "visibility": "Shared",
        "namespace": NS_WITNESS,
    }

    WorkforceDfValue = "workforce_df"
    EmploymentRate = "employment_rate"
    Workforce = "workforce"
    WorkforceDf = {
        "var_name": WorkforceDfValue,
        "type": "dataframe",
        "unit": "millions of people",
        "visibility": "Shared",
        "namespace": NS_WITNESS,
        "dataframe_descriptor": {},
        "dynamic_dataframe_columns": True,
    }
    WorkingAgePopulationDfValue = "working_age_population_df"
    Population1570 = "population_1570"
    WorkingAgePopulationDf = {
        "var_name": WorkingAgePopulationDfValue,
        "type": "dataframe",
        "unit": "millions of people",
        "visibility": "Shared",
        "namespace": NS_WITNESS,
        "dataframe_descriptor": {
            Years: ("float", [1900, YearEndDefault], False),
            Population1570: ("float", [0, 1e30], False),
        },
    }

    InvestmentDfValue = "investment_df"
    InvestmentDf = {
        "var_name": InvestmentDfValue,
        "type": "dataframe",
        "unit": "G$",
        "visibility": "Shared",
        "namespace": NS_SECTORS,
        "dataframe_descriptor": {
            Years: ("int", [1900, YearEndDefault], False),
            InvestmentsValue: ("float", [0, 1e30], False),
        },
    }

    SectorDemandPerCapitaDfValue = "sector_demand_per_capita"
    SectorDemandPerCapitaDf = {
        "var_name": SectorDemandPerCapitaDfValue,
        "type": "dataframe",
        "unit": "$/person",
        "visibility": "Shared",
        "namespace": NS_SECTORS,
        "description": "Sector demand per person per year [$/year]",
        "dataframe_descriptor": {
            Years: ("int", [1900, YearEndDefault], False),
            SectorDemandPerCapitaDfValue: ("float", [0, 1e30], False),
        },
    }

    SectorGDPDemandDfValue = "GDP sector demand [G$]"
    SectorGDPDemandDf = {
        "var_name": SectorGDPDemandDfValue,
        "type": "dataframe",
        "unit": "T$",
        "visibility": "Shared",
        "namespace": NS_SECTORS,
        "dataframe_descriptor": {
            Years: ("int", [1900, YearEndDefault], False),
            SectorGDPDemandDfValue: ("float", [0, 1e30], False),
        },
    }

    InvestmentShareGDPValue = "total_investment_share_of_gdp"
    InvestmentShareGDP = {
        "var_name": InvestmentShareGDPValue,
        "type": "dataframe",
        "unit": "%",
        "dataframe_descriptor": {
            Years: ("float", None, False),
            "share_investment": ("float", [0.0, 100.0], True),
        },
        "dataframe_edition_locked": False,
        "visibility": "Shared",
        "namespace": NS_WITNESS,
    }

    InvestmentBeforeYearStartValue = "invest_before_ystart"
    InvestmentBeforeYearStartDf = {
        "var_name": InvestmentBeforeYearStartValue,
        "type": "dataframe",
        "unit": "G$",
        "dataframe_descriptor": {
            "past years": ("int", [-20, -1], True),
            "invest": ("float", [0, 1e30], True),
        },
        "dataframe_edition_locked": False,
    }

    ShareMaxInvestName = "share_max_invest"
    ShareMaxInvest = {
        "var_name": ShareMaxInvestName,
        "type": "float",
        "unit": "%",
        "default": 10.0,
        "description": "float to set maximum percentage of GDP to allow to investments in sectors and energy",
    }

    UtilisationRatioValue = "Utilisation Ratio [%]"

    MaxInvestConstraintName = "max_invest_constraint"
    MaxInvestConstraint = {
        "var_name": MaxInvestConstraintName,
        "type": "array",
        "unit": "[]",
        "description": "Max investment in sectors constraint using share_max_invest percentage",
    }

    MaxInvestConstraintRefName = "max_invest_constraint_ref"
    MaxInvestConstraintRef = {
        "var_name": MaxInvestConstraintRefName,
        "type": "float",
        "unit": "G$",
        "default": 100.0,
        "user_level": 3,
        "description": "Max investment reference to normalize associated constraint",
    }

    MaxBudgetValue = "Max budget"
    MaxBudgetConstraintValue = "Max budget constraint"
    MaxBudgetDf = {
        "var_name": MaxBudgetValue,
        "type": "dataframe",
        "description": "Maximum budget that can be invested in Energy production and CCUS technos",
        "unit": "G$",
        "visibility": "Shared",
        "namespace": NS_ENERGY_MIX,
        "dataframe_descriptor": {
            Years: ("float", [1900, YearEndDefault], False),
            MaxBudgetValue: ("float", [0.0, 1e12], True),
        },
    }

    MaxBudgetConstraint = {
        "var_name": MaxBudgetConstraintValue,
        "type": "array",
        "description": "Maximum budget that can be invested in Energy production and CCUS technos",
        "unit": "G$",
        "visibility": "Shared",
        "namespace": NS_FUNCTIONS,
    }

    MaxBudgetConstraintRefValue = get_ref_var_name(MaxBudgetConstraintValue)
    MaxBudgetConstraintRef = get_ref_variable(
        var_name=MaxBudgetConstraintRefValue, unit="T$", default_value=1e4
    )

    UsableCapitalObjective = {
        "var_name": UsableCapitalObjectiveName,
        "type": "array",
        "unit": "-",
        "visibility": "Shared",
        "namespace": NS_FUNCTIONS,
        "description": "Usable capital objective",
    }

    UsableCapitalObjectiveRef = {
        "var_name": UsableCapitalObjectiveRefName,
        "type": "float",
        "unit": "T$",
        "default": 100.0,
        "user_level": 3,
        "visibility": "Shared",
        "namespace": NS_REFERENCE,
        "description": "reference to normalize usable capital objective",
    }

    TargetEnergyProductionValue = "Target energy production"
    TargetProductionConstraintValue = "Target production constraint"
    TargetEnergyProductionDf = {
        "var_name": TargetEnergyProductionValue,
        "type": "dataframe",
        "description": " Energy Production",
        "unit": "TWh",
        "visibility": "Shared",
        "namespace": NS_ENERGY_MIX,
        "dataframe_descriptor": {
            Years: ("float", [1900, YearEndDefault], False),
            TargetEnergyProductionValue: ("float", [0.0, 1e30], True),
        },
    }

    TargetProductionConstraint = {
        "var_name": TargetProductionConstraintValue,
        "type": "array",
        "description": "Production Constraint",
        "unit": "TWh",
        "visibility": "Shared",
        "namespace": NS_FUNCTIONS,
    }

    TargetProductionConstraintRefValue = get_ref_var_name(
        TargetProductionConstraintValue
    )
    TargetProductionConstraintRef = get_ref_variable(
        var_name=TargetProductionConstraintRefValue, unit="TWh", default_value=1e5
    )

    CheckRangeBeforeRunBool = {
        "var_name": CheckRangeBeforeRunBoolName,
        "type": "bool",
        "default": False,
    }

    # objective functions
    CO2EmissionsObjectiveValue = "CO2EmissionsObjective"
    CO2EmissionsObjective = {
        "var_name": CO2EmissionsObjectiveValue,
        "type": "array",
        "unit": "-",
        "visibility": "Shared",
        "namespace": NS_FUNCTIONS,
        "description": "Objective on Total CO2 emissions, mean of emissions between 2020 and 2100. Can be negative",
    }

    CO2EmissionsRef = {
        "var_name": "CO2EmissionsRef",
        "type": "float",
        "default": DatabaseWitnessCore.CumulativeCO2Emissions.value
        / (2022 - 1750 + 1.0),
        "unit": "Gt",
        "visibility": "Shared",
        "namespace": NS_REFERENCE,
        "description": "Mean CO2 emissions produced from fossil fuels and industry between 1750 and 2022",
    }

    EnergyCO2EmissionsValue = "energy_CO2_emissions"
    EnergyCO2Emissions = {
        "var_name": EnergyCO2EmissionsValue,
        'type': 'dataframe',
        'unit': 'kg/kWh',
        "visibility": "Shared",
        "namespace": NS_ENERGY_MIX,
        "dynamic_dataframe_columns": True,
    }

    TotalEnergyEmissions = "Total Energy emissions"
    TotalEnergyCO2eqEmissionsDf = {
        "var_name": TotalEnergyEmissions,
        'type': 'dataframe',
        'unit': 'GtCO2Eq',
        "visibility": "Shared",
        "namespace": NS_WITNESS,
        "dataframe_descriptor": {
            Years: ("float", [1900, YearEndDefault], False),
            TotalEnergyEmissions: ("float", [0.0, 1e30], True),
        },
    }

    TotalGDPGroupDF = {
        "var_name": TotalGDPGroupDFName,
        'type': 'dataframe',
        'unit': 'T$',
    }
    PercentageGDPGroupDF = {
        "var_name": PercentageGDPGroupDFName,
        'type': 'dataframe',
        'unit': '%',
    }
    GDPCountryDF = {
        "var_name": GDPCountryDFName,
        'type': 'dataframe',
        'unit': 'T$',
    }

    @staticmethod
    def get_dynamic_variable(variable: dict):
        """to be used with dynamic inputs/outputs"""
        return copy(variable)

    @staticmethod
    def delete_namespace(variable: dict):
        # todo : doesnt work
        """delete the namespace of variable"""
        out = deepcopy(variable)
        try:
            del out["namespace"]
        except KeyError:
            pass
        return out

    @staticmethod
    def set_namespace(variable: dict, namespace: str):
        # todo : doesnt work
        """set the namespace for a variable"""
        out = deepcopy(variable)
        out["namespace"] = namespace
        return out<|MERGE_RESOLUTION|>--- conflicted
+++ resolved
@@ -72,16 +72,13 @@
     ChartSectorGDPPercentage = "Part of the GDP per sector [%]"
     SectionGdpPart = "Part of the GDP per section [T$]"
     ChartSectionGDPPercentage = "Part of the GDP per section [%]"
-<<<<<<< HEAD
     SectionEmissionPart = "Part of the total emission per section [GtCO2eq]"
     SectionEnergyEmissionPart = "Part of the energy emission per section [GtCO2eq]"
     SectionNonEnergyEmissionPart = "Part of the non energy emission per section [GtCO2eq]"
     SectionEnergyConsumptionPart = "Part of the energy consumption per section [PWh]"
 
-=======
     ChartGDPPerGroup = "GDP per group [T$]"
     ChartPercentagePerGroup = "Percentage per group [%]"
->>>>>>> 489e4c0f
     ConstraintLowerBoundUsableCapital = "Lower bound usable capital constraint"
     EnergyWasted = "energy wasted [TWh]"
     EnergyWastedObjective = "energy_wasted_objective"
